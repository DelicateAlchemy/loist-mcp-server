# Loist MCP Server

FastMCP-based server for audio ingestion and embedding with the Music Library MCP protocol.

## Overview

This project implements a Model Context Protocol (MCP) server using the FastMCP framework for managing audio file ingestion, processing, and embedding generation for a music library system.

## MCP Server Naming Strategy

This project supports local development, staging, and production deployments with distinct naming conventions to avoid conflicts in MCP client configurations:

### Local Development
- **Cursor MCP Server Name**: `loist-music-library-local`
- **FastMCP Server Name**: `Music Library MCP - Local Development`
- **Environment**: Docker containers with local PostgreSQL + GCS integration
- **Transport**: stdio (for Cursor MCP integration)

### Development/Staging Environment
- **Cursor MCP Server Name**: `loist-music-library-staging`
- **FastMCP Server Name**: `Music Library MCP - Staging`
- **Environment**: Docker containers with staging PostgreSQL + dedicated GCS staging buckets
- **Transport**: http/sse (for integration testing and QA)
- **Deployment**: GitHub Actions workflow on `dev` branch → Cloud Build (`cloudbuild-staging.yaml`)
- **Purpose**: Pre-production validation, integration testing, QA verification
- **Infrastructure**: Separate Cloud Run service, staging GCS buckets, staging database

### Production Deployment
- **Cursor MCP Server Name**: `loist-music-library` (production)
- **FastMCP Server Name**: `Music Library MCP - Production`
- **Environment**: GCloud infrastructure (Cloud SQL + GCS)
- **Transport**: Configurable (stdio/http/sse)

### Configuration Details

**Local Development (.cursor/mcp.json):**
```json
{
  "loist-music-library-local": {
    "command": "python3",
    "args": ["/Users/Gareth/loist-mcp-server/run_server.py"],
    "cwd": "/Users/Gareth/loist-mcp-server",
    "env": {
      "SERVER_TRANSPORT": "stdio",
      "SERVER_NAME": "Music Library MCP - Local Development"
    }
  }
}
```

**Staging Environment (docker-compose.staging.yml):**
```yaml
version: '3.8'
services:
  mcp-server-staging:
    image: loist-mcp-server:latest
    environment:
      - SERVER_NAME=Music Library MCP - Staging
      - SERVER_TRANSPORT=http
      - GCS_BUCKET_NAME=loist-mvp-staging-audio-files
      - DB_NAME=loist_mvp_staging
    ports:
      - "8081:8080"  # Different port than local dev
```

**Production Deployment:**
```json
{
  "loist-music-library": {
    "command": "python3",
    "args": ["/path/to/production/server.py"],
    "env": {
      "SERVER_NAME": "Music Library MCP - Production"
    }
  }
}
```

This naming strategy allows both environments to coexist in Cursor MCP client configuration without conflicts.

## Prerequisites

- Python 3.11 or higher
- `uv` package manager (installed during setup)

## Installation

### 1. Clone the Repository

```bash
git clone <repository-url>
cd loist-mcp-server
```

### 2. Install Python 3.11+

**macOS (using Homebrew):**
```bash
brew install python@3.11
```

**Linux:**
```bash
sudo apt-get update
sudo apt-get install python3.11
```

### 3. Install uv Package Manager

```bash
curl -LsSf https://astral.sh/uv/install.sh | sh
```

Add `uv` to your PATH:
```bash
export PATH="$HOME/.local/bin:$PATH"
```

### 4. Create Virtual Environment

```bash
uv venv --python 3.11
source .venv/bin/activate  # On Windows: .venv\Scripts\activate
```

### 5. Install Dependencies

```bash
uv pip install -r requirements.txt
```

Or install directly:
```bash
uv pip install fastmcp
```

## Project Structure

```
loist-mcp-server/
├── src/
│   ├── server.py          # Main FastMCP server implementation
│   ├── config.py          # Configuration management
│   ├── exceptions.py      # Custom exception classes
│   ├── error_utils.py     # Error handling utilities
│   └── auth/              # Authentication module
│       ├── __init__.py
│       └── bearer.py      # Bearer token authentication
├── tests/                  # Test files
├── docs/                   # Documentation
├── scripts/                # Utility scripts
├── tasks/                  # Task management files
├── requirements.txt        # Python dependencies
├── pyproject.toml         # Project configuration
├── .env.example           # Example environment variables
└── README.md              # This file
```

## Running the Server

### Development Mode (STDIO)

**Recommended: Use Docker for development** (ensures current dependencies):

```bash
# Run server directly
./run_mcp_stdio_docker.sh
```

**Alternative: Use virtual environment** (may have outdated dependencies):
```bash
source .venv/bin/activate  # Activate virtual environment
python src/server.py
```

### Using MCP Inspector (stdio)

MCP Inspector provides an interactive debugging interface for testing tools and resources.

**Option A: Standalone Inspector** (recommended)
```bash
# 1. Launch MCP Inspector (opens in browser)
npx @modelcontextprotocol/inspector@latest

# 2. In Inspector UI:
#    - Transport: stdio
#    - Command: /Users/Gareth/loist-mcp-server/run_mcp_stdio_docker.sh
#    - Working Directory: /Users/Gareth/loist-mcp-server
```

**Option B: Command line testing**
```bash
# Test tools and resources via command line
./test_mcp_tools.sh
./test_mcp_resources.sh
```

**What to test in Inspector:**
- **health_check**: Verify server status and configuration
- **get_audio_metadata**: Test with invalid ID to see error handling
- **search_library**: Test with simple query (expect database error in stdio mode)
- **Resources**: Test `music-library://audio/{id}/metadata|stream|thumbnail` URIs

### HTTP Mode (with CORS for iframe embedding)

Set transport to HTTP in `.env`:
```env
SERVER_TRANSPORT=http
SERVER_PORT=8080
ENABLE_CORS=true
```

Then run:
```bash
source .venv/bin/activate
python src/server.py
```

Server will be available at `http://localhost:8080/mcp`

### SSE Mode (Server-Sent Events)

Set transport to SSE in `.env`:
```env
SERVER_TRANSPORT=sse
SERVER_PORT=8080
```

## Features

### Current Implementation

- ✅ FastMCP server initialization (v2.12.4, MCP v1.16.0)
- ✅ Advanced configuration management with Pydantic
- ✅ Lifespan hooks (startup/shutdown)
- ✅ Bearer token authentication (SimpleBearerAuth)
- ✅ Centralized error handling & logging
- ✅ CORS configuration for iframe embedding
- ✅ Health check tool with extended status
- ✅ Structured logging (JSON/text formats)
- ✅ Duplicate handling policies
- ✅ Environment variable support
- ✅ Multiple transport modes (STDIO, HTTP, SSE)
- ✅ Python 3.11+ support

### Planned Features

- 🔄 Advanced OAuth providers (GitHub, Google, etc.)
- 🔄 JWT token support
- 🔄 Audio file ingestion tools
- 🔄 Embedding generation
- 🔄 Docker containerization
- 🔄 PostgreSQL integration
- 🔄 Google Cloud Storage integration

## Docker

### Building the Docker Image

Using the build script:
```bash
./scripts/docker/build.sh
```

Or manually:
```bash
docker build -t music-library-mcp:latest .
```

**Image Details:**
- Base: Python 3.11-slim
- Size: ~245MB (multi-stage build)
- User: Non-root (fastmcpuser)
- Security: Minimal attack surface

### Running with Docker

Using the run script:
```bash
./scripts/docker/run.sh
```

Or manually:
```bash
docker run --rm -p 8080:8080 \
  -e SERVER_TRANSPORT=http \
  -e LOG_LEVEL=INFO \
  -e AUTH_ENABLED=false \
  music-library-mcp:latest
```

### Using Docker Compose

For local development with hot reload:

```bash
docker-compose up
```

Services:
- **mcp-server**: FastMCP server on port 8080
- **postgres**: PostgreSQL (commented out, ready for Phase 2)

### Cloud Run Deployment

Build and push to Google Container Registry:

```bash
# Configure gcloud
gcloud config set project YOUR_PROJECT_ID

# Build for Cloud Run
docker build -t gcr.io/YOUR_PROJECT_ID/music-library-mcp:latest .

# Push to GCR
docker push gcr.io/YOUR_PROJECT_ID/music-library-mcp:latest

# Deploy to Cloud Run
gcloud run deploy music-library-mcp \
  --image gcr.io/YOUR_PROJECT_ID/music-library-mcp:latest \
  --platform managed \
  --region us-central1 \
  --allow-unauthenticated \
  --memory 2Gi \
  --timeout 600s \
  --set-env-vars "SERVER_TRANSPORT=http,LOG_LEVEL=INFO"
```

## GitHub Actions CI/CD

<<<<<<< HEAD
The project includes automated workflows for database provisioning and testing.
=======
The project includes automated workflows for database provisioning, testing, and MCP server validation.

### Available Workflows

#### 1. MCP Server Validation (New!)
**Automated MCP protocol compliance and testing**

| Trigger | Description |
|---------|-------------|
| Push to `main`, `develop` | Full validation suite |
| Pull requests to `main` | Quality gates and compliance checks |

**Features:**
- 🧪 **Protocol Compliance**: Validates JSON-RPC 2.0 and MCP protocol adherence
- 🔍 **Error Format Validation**: Ensures standardized error responses
- ⚡ **Performance Monitoring**: Tracks response times and regression detection
- 📊 **Quality Gates**: Fails CI on protocol violations or performance issues
- 📁 **Test Artifacts**: Uploads detailed test results for debugging
- 💬 **PR Integration**: Comments on pull requests with validation results

#### 2. Database Provisioning
**Cloud SQL instance management and migrations**

| Action | Description | Trigger |
|--------|-------------|---------|
| `provision` | Create Cloud SQL instance | Manual dispatch |
| `migrate` | Run database migrations | Manual dispatch / Push to main |
| `test` | Run database tests | Manual dispatch / Pull requests |
| `health-check` | Verify instance health | Manual dispatch |
>>>>>>> 4bed8bd8

### Quick Setup

Configure GitHub Secrets for database workflows:

```bash
# 1. Create service account and key
gcloud iam service-accounts create github-actions \
    --display-name="GitHub Actions CI/CD" \
    --project=loist-music-library

gcloud iam service-accounts keys create github-actions-key.json \
    --iam-account=github-actions@loist-music-library.iam.gserviceaccount.com

# 2. Add to GitHub Secrets:
# - GCLOUD_SERVICE_KEY (contents of github-actions-key.json)
# - DB_USER (music_library_user)
# - DB_PASSWORD (from .env.database)

# 3. Clean up local key
rm github-actions-key.json
```

📚 **Full Documentation:**
- [GitHub Actions Setup Guide](docs/github-actions-setup.md) - Detailed setup instructions
- [Quick Setup Guide](docs/github-secrets-quick-setup.md) - 5-minute quick start

<<<<<<< HEAD
### Available Workflows

The **Database Provisioning** workflow supports four actions:

| Action | Description | Trigger |
|--------|-------------|---------|
| `provision` | Create Cloud SQL instance | Manual dispatch |
| `migrate` | Run database migrations | Manual dispatch / Push to main |
| `test` | Run database tests | Manual dispatch / Pull requests |
| `health-check` | Verify instance health | Manual dispatch |

### Running Workflows

1. Go to **Actions** tab in GitHub
2. Select **Database Provisioning** workflow
3. Click **Run workflow**
4. Choose action (provision, migrate, test, health-check)
5. Click **Run workflow**
=======
### Running Workflows

1. Go to **Actions** tab in GitHub
2. Select desired workflow:
   - **MCP Server Validation** (runs automatically on push/PR)
   - **Database Provisioning** (manual dispatch)
3. For manual workflows: Click **Run workflow** → Choose action → **Run workflow**
>>>>>>> 4bed8bd8

## Development

### Install Development Dependencies

```bash
uv pip install -e ".[dev]"
```

### Running Tests

```bash
# Install testing dependencies first (if not already installed)
pip install pytest pytest-asyncio pytest-mock pytest-cov

# Run all tests
pytest tests/

# Run tests with coverage report
pytest --cov=src --cov-report=html

# Run specific test file
pytest tests/test_process_audio_complete.py
```

### Code Formatting

```bash
# Install formatting tools first (if not already installed)
pip install black

# Format code
black src/ tests/
```

### Linting

```bash
# Install linting tools first (if not already installed)
pip install ruff pylint flake8 bandit

# Fast linting with ruff
ruff check src/ tests/

# More comprehensive linting with pylint
pylint src/ tests/

# Security linting
bandit -r src/
```

### Type Checking

```bash
# Install type checking tools first (if not already installed)
pip install mypy

# Run type checking
mypy src/

# Run type checking with detailed output
mypy src/ --show-error-codes
```

## Configuration

Configuration is managed through environment variables using the `src/config.py` module with Pydantic Settings.

### Environment Variables

Create a `.env` file in the project root (see `.env.example` for reference):

```env
# Server Identity
SERVER_NAME="Music Library MCP - Local Development"
SERVER_VERSION="0.1.0"
SERVER_INSTRUCTIONS="Your custom instructions here"

# Server Runtime
SERVER_HOST=0.0.0.0
SERVER_PORT=8080
SERVER_TRANSPORT=stdio  # Options: stdio, http, sse

# Authentication (future)
BEARER_TOKEN=your-secret-token-here
AUTH_ENABLED=false

# Logging
LOG_LEVEL=INFO    # Options: DEBUG, INFO, WARNING, ERROR, CRITICAL
LOG_FORMAT=text   # Options: json, text

# MCP Protocol
MCP_PROTOCOL_VERSION=2024-11-05
INCLUDE_FASTMCP_META=true

# Duplicate Handling Policies
ON_DUPLICATE_TOOLS=error      # Options: error, warn, replace, ignore
ON_DUPLICATE_RESOURCES=warn   # Options: error, warn, replace, ignore
ON_DUPLICATE_PROMPTS=replace  # Options: error, warn, replace, ignore

# Performance
MAX_WORKERS=4
REQUEST_TIMEOUT=30

# Feature Flags
ENABLE_CORS=true
CORS_ORIGINS=*
ENABLE_METRICS=false
ENABLE_HEALTHCHECK=true
```

### Configuration Features

- **Centralized Configuration**: All settings in `src/config.py` using Pydantic
- **Environment Variable Support**: Override any setting via `.env` file
- **Sensible Defaults**: Server works out-of-the-box without configuration
- **Type Safety**: Pydantic validates all configuration values
- **Lifespan Management**: Startup and shutdown hooks for resource management

## Error Handling & Logging

The server implements comprehensive error handling and structured logging for debugging and monitoring.

### Error Handling Architecture

**Custom Exception Hierarchy:**
- `MusicLibraryError` - Base exception for all errors
- `AudioProcessingError` - Audio file processing failures
- `StorageError` - GCS/storage operation failures
- `ValidationError` - Input validation failures
- `ResourceNotFoundError` - Missing resources
- `TimeoutError` - Operation timeouts
- `AuthenticationError` - Authentication failures
- `RateLimitError` - Rate limit exceeded
- `ExternalServiceError` - External service failures

### Error Responses

All errors return standardized responses:

```json
{
  "success": false,
  "error": "ERROR_CODE",
  "message": "Human-readable error message",
  "details": {
    "additional": "context",
    "if": "available"
  }
}
```

**Error Codes:**
- `AUDIO_PROCESSING_FAILED` - Audio processing error
- `STORAGE_ERROR` - Storage operation failed
- `VALIDATION_ERROR` - Invalid input
- `RESOURCE_NOT_FOUND` - Resource doesn't exist
- `TIMEOUT` - Operation timed out
- `AUTHENTICATION_FAILED` - Auth error
- `RATE_LIMIT_EXCEEDED` - Too many requests
- `EXTERNAL_SERVICE_ERROR` - External service unavailable
- `INTERNAL_ERROR` - Unexpected server error

### Structured Logging

Logging supports both text and JSON formats:

**Text Format** (human-readable):
```
2025-10-09 11:54:43 - server - INFO - [server.health_check:86] - Health check passed
```

**JSON Format** (structured):
```json
{"timestamp":"2025-10-09 11:54:43","logger":"server","level":"INFO","message":"Health check passed","module":"server","function":"health_check","line":86}
```

Configure via environment variables:
```env
LOG_LEVEL=INFO  # DEBUG, INFO, WARNING, ERROR, CRITICAL
LOG_FORMAT=text  # text or json
```

### Error Handling Utilities

**`create_error_response(error)`** - Format error for MCP protocol  
**`log_error(error, context)`** - Log with structured context  
**`handle_tool_error(error, tool_name, args)`** - Handle tool errors  
**`handle_resource_error(error, uri)`** - Handle resource errors  
**`safe_execute(func, *args)`** - Execute with error capture

### Implementation Example

```python
from exceptions import AudioProcessingError
from error_utils import handle_tool_error

@mcp.tool()
def process_audio(url: str) -> dict:
    try:
        # Process audio
        result = process_audio_file(url)
        return {"success": True, "data": result}
    except AudioProcessingError as e:
        return handle_tool_error(e, "process_audio", {"url": url})
```

## Authentication

The server implements bearer token authentication for secure access control.

### Enabling Authentication

Set these environment variables in your `.env` file:

```env
AUTH_ENABLED=true
BEARER_TOKEN=your-secret-token-here
```

**Important Security Notes:**
- 🔒 **Never commit bearer tokens to version control**
- 🔑 Use strong, randomly generated tokens (minimum 32 characters)
- 🔄 Rotate tokens regularly in production
- 📝 Store tokens securely (e.g., using a secrets manager)

### Development Mode (No Authentication)

For local development, authentication can be disabled:

```env
AUTH_ENABLED=false
```

The server will run without authentication and log a warning.

### Using the Server with Authentication

When authentication is enabled, all MCP protocol requests must include a valid bearer token in the Authorization header:

```
Authorization: Bearer your-secret-token-here
```

### Authentication Implementation

- **SimpleBearerAuth**: MVP implementation in `src/auth/bearer.py`
- **Token Verification**: Validates bearer tokens against configured value
- **Access Control**: Returns `AccessToken` with client_id and scopes
- **Logging**: Tracks authentication attempts and failures

### Future Authentication Plans

- JWT token support with expiration
- OAuth providers (GitHub, Google, Microsoft)
- API key management system
- Role-based access control (RBAC)

## CORS Configuration

The server supports CORS (Cross-Origin Resource Sharing) for iframe embedding and cross-origin requests.

### Enabling CORS

CORS is enabled by default for HTTP and SSE transports. Configure via environment variables:

```env
# CORS Configuration
ENABLE_CORS=true
CORS_ORIGINS=*  # Development: allow all
CORS_ALLOW_CREDENTIALS=true
CORS_ALLOW_METHODS=GET,POST,OPTIONS
CORS_ALLOW_HEADERS=Authorization,Content-Type,Range,X-Requested-With,Accept,Origin
CORS_EXPOSE_HEADERS=Content-Range,Accept-Ranges,Content-Length,Content-Type
```

### Production CORS Setup

**⚠️ Security Warning:** Never use `CORS_ORIGINS=*` with `CORS_ALLOW_CREDENTIALS=true` in production!

For production, specify exact origins:

```env
CORS_ORIGINS=https://www.notion.so,https://app.slack.com,https://discord.com
```

### CORS Headers Explained

**Allow Headers** - Headers clients can send:
- `Authorization` - Bearer token authentication
- `Content-Type` - Request content type
- `Range` - For audio seeking/streaming
- `X-Requested-With`, `Accept`, `Origin` - Standard CORS headers

**Expose Headers** - Headers clients can read:
- `Content-Range` - Byte range information for seeking
- `Accept-Ranges` - Server supports range requests
- `Content-Length` - File size for progress tracking
- `Content-Type` - Response content type

### CORS for Different Use Cases

**Iframe Embedding (Notion, Slack, Discord):**
```env
CORS_ORIGINS=https://www.notion.so,https://app.slack.com,https://discord.com
CORS_ALLOW_CREDENTIALS=true
```

**Audio Streaming with Range Requests:**
```env
CORS_ALLOW_HEADERS=Range,Authorization,Content-Type
CORS_EXPOSE_HEADERS=Content-Range,Accept-Ranges,Content-Length
```

**Development (Local Testing):**
```env
CORS_ORIGINS=http://localhost:3000,http://localhost:8000
```

### Testing CORS

Test CORS with curl:
```bash
curl -i -H "Origin: https://www.notion.so" \
     -H "Access-Control-Request-Method: POST" \
     -H "Access-Control-Request-Headers: Authorization,Content-Type" \
     -X OPTIONS http://localhost:8080/mcp
```

Should see headers:
```
Access-Control-Allow-Origin: https://www.notion.so
Access-Control-Allow-Methods: GET, POST, OPTIONS
Access-Control-Allow-Headers: Authorization, Content-Type, Range, ...
```

## API Documentation

### Health Check

**Tool:** `health_check`

Returns the current status of the server.

**Returns:**
```json
{
  "status": "healthy",
  "service": "Music Library MCP",
  "version": "0.1.0"
}
```

## Troubleshooting

### Import Errors

If you encounter `ModuleNotFoundError` or `No module named 'src'` errors:

**Problem:** Python can't find modules during import.

**Solution:** Ensure Python path is set correctly. The `src/server.py` file sets up the path automatically:

```python
# Add both project root and src directory to Python path
server_dir = os.path.dirname(os.path.abspath(__file__))
project_root = os.path.dirname(server_dir)
sys.path.insert(0, project_root)
sys.path.insert(0, server_dir)
```

**Important:** Import paths in the codebase do not use the `src.` prefix:
- ✅ `from downloader.http_downloader import download_from_url`
- ❌ `from src.downloader.http_downloader import download_from_url`

### Docker Container Issues

**Container exits immediately:**
- Check that `CMD ["tail", "-f", "/dev/null"]` is in Dockerfile
- Server should be started via `docker exec` for STDIO mode

**Can't connect to database:**
- Verify service account key is mounted: `./service-account-key.json:/app/service-account-key.json:ro`
- Check database credentials in `.cursor/mcp.json`
- Ensure database container is running: `docker ps | grep music-library-db`

**MCP tools not appearing in Cursor:**
- Reload Cursor window: `Cmd+Shift+P` → "Developer: Reload Window"
- Check container is running: `docker ps | grep music-library-mcp`
- View logs: `docker logs music-library-mcp`

See `docs/mcp-tool-discovery-fix.md` for detailed troubleshooting.

## Contributing

1. Create a feature branch from `main`
2. Make your changes
3. Run tests and linting
4. Submit a pull request

## Version History

- **0.1.0** (Current) - Initial project setup with FastMCP framework

## License

[License information to be added]

## Support

For issues and questions, please open an issue on the project repository.

<|MERGE_RESOLUTION|>--- conflicted
+++ resolved
@@ -328,9 +328,6 @@
 
 ## GitHub Actions CI/CD
 
-<<<<<<< HEAD
-The project includes automated workflows for database provisioning and testing.
-=======
 The project includes automated workflows for database provisioning, testing, and MCP server validation.
 
 ### Available Workflows
@@ -360,7 +357,6 @@
 | `migrate` | Run database migrations | Manual dispatch / Push to main |
 | `test` | Run database tests | Manual dispatch / Pull requests |
 | `health-check` | Verify instance health | Manual dispatch |
->>>>>>> 4bed8bd8
 
 ### Quick Setup
 
@@ -388,26 +384,6 @@
 - [GitHub Actions Setup Guide](docs/github-actions-setup.md) - Detailed setup instructions
 - [Quick Setup Guide](docs/github-secrets-quick-setup.md) - 5-minute quick start
 
-<<<<<<< HEAD
-### Available Workflows
-
-The **Database Provisioning** workflow supports four actions:
-
-| Action | Description | Trigger |
-|--------|-------------|---------|
-| `provision` | Create Cloud SQL instance | Manual dispatch |
-| `migrate` | Run database migrations | Manual dispatch / Push to main |
-| `test` | Run database tests | Manual dispatch / Pull requests |
-| `health-check` | Verify instance health | Manual dispatch |
-
-### Running Workflows
-
-1. Go to **Actions** tab in GitHub
-2. Select **Database Provisioning** workflow
-3. Click **Run workflow**
-4. Choose action (provision, migrate, test, health-check)
-5. Click **Run workflow**
-=======
 ### Running Workflows
 
 1. Go to **Actions** tab in GitHub
@@ -415,7 +391,6 @@
    - **MCP Server Validation** (runs automatically on push/PR)
    - **Database Provisioning** (manual dispatch)
 3. For manual workflows: Click **Run workflow** → Choose action → **Run workflow**
->>>>>>> 4bed8bd8
 
 ## Development
 
@@ -769,46 +744,6 @@
 }
 ```
 
-## Troubleshooting
-
-### Import Errors
-
-If you encounter `ModuleNotFoundError` or `No module named 'src'` errors:
-
-**Problem:** Python can't find modules during import.
-
-**Solution:** Ensure Python path is set correctly. The `src/server.py` file sets up the path automatically:
-
-```python
-# Add both project root and src directory to Python path
-server_dir = os.path.dirname(os.path.abspath(__file__))
-project_root = os.path.dirname(server_dir)
-sys.path.insert(0, project_root)
-sys.path.insert(0, server_dir)
-```
-
-**Important:** Import paths in the codebase do not use the `src.` prefix:
-- ✅ `from downloader.http_downloader import download_from_url`
-- ❌ `from src.downloader.http_downloader import download_from_url`
-
-### Docker Container Issues
-
-**Container exits immediately:**
-- Check that `CMD ["tail", "-f", "/dev/null"]` is in Dockerfile
-- Server should be started via `docker exec` for STDIO mode
-
-**Can't connect to database:**
-- Verify service account key is mounted: `./service-account-key.json:/app/service-account-key.json:ro`
-- Check database credentials in `.cursor/mcp.json`
-- Ensure database container is running: `docker ps | grep music-library-db`
-
-**MCP tools not appearing in Cursor:**
-- Reload Cursor window: `Cmd+Shift+P` → "Developer: Reload Window"
-- Check container is running: `docker ps | grep music-library-mcp`
-- View logs: `docker logs music-library-mcp`
-
-See `docs/mcp-tool-discovery-fix.md` for detailed troubleshooting.
-
 ## Contributing
 
 1. Create a feature branch from `main`
