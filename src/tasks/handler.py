"""
HTTP endpoint handlers for async audio processing tasks.

Provides HTTP endpoints that are called by Google Cloud Tasks for background
processing of audio files, including waveform generation.

Features:
- Cloud Tasks authentication validation
- Extensible task routing by type
- Error handling and logging
- Integration with waveform generation pipeline
"""

import logging
import json
import hashlib
<<<<<<< HEAD
import threading
import time
from typing import Dict, Any, Optional
from pathlib import Path
import tempfile
from dataclasses import dataclass, field
=======
import time
import threading
from typing import Dict, Any, Optional
from pathlib import Path
import tempfile
from collections import defaultdict, Counter
>>>>>>> 4b6bdf9d

from fastmcp import FastMCP

from src.waveform.generator import generate_waveform_svg, WaveformGenerationError
from src.storage.waveform_storage import upload_waveform_svg
from database.operations import update_waveform_metadata, check_waveform_cache
from src.storage.gcs_client import create_gcs_client
from src.exceptions import ValidationError, DatabaseOperationError, StorageError

# Try to import circuit breaker for fault tolerance
try:
    from src.exceptions.circuit_breaker import get_circuit_breaker, CircuitBreakerConfig, CircuitBreakerOpenException
    HAS_CIRCUIT_BREAKER = True
except ImportError:
    HAS_CIRCUIT_BREAKER = False

logger = logging.getLogger(__name__)

# Simple in-memory metrics for waveform generation
# Structure for future Cloud Monitoring integration
_waveform_metrics = {
    "total_requests": 0,
    "successful_generations": 0,
    "failed_generations": 0,
    "cache_hits": 0,
    "processing_times": [],  # Store last 100 processing times
    "error_types": Counter(),
    "last_reset": time.time()
}

_metrics_lock = threading.Lock()


def _update_waveform_metrics(success: bool, processing_time: Optional[float] = None,
                           cache_hit: bool = False, error_type: Optional[str] = None) -> None:
    """
    Update waveform generation metrics.

    Args:
        success: Whether the generation was successful
        processing_time: Time taken for generation (seconds)
        cache_hit: Whether this was served from cache
        error_type: Type of error if failed
    """
    with _metrics_lock:
        _waveform_metrics["total_requests"] += 1

        if cache_hit:
            _waveform_metrics["cache_hits"] += 1
        elif success:
            _waveform_metrics["successful_generations"] += 1
        else:
            _waveform_metrics["failed_generations"] += 1
            if error_type:
                _waveform_metrics["error_types"][error_type] += 1

        if processing_time is not None:
            _waveform_metrics["processing_times"].append(processing_time)
            # Keep only last 100 processing times
            if len(_waveform_metrics["processing_times"]) > 100:
                _waveform_metrics["processing_times"].pop(0)


def _log_waveform_metrics() -> None:
    """Log current waveform metrics summary."""
    with _metrics_lock:
        total = _waveform_metrics["total_requests"]
        if total == 0:
            return

        success_rate = (_waveform_metrics["successful_generations"] / total) * 100
        cache_hit_rate = (_waveform_metrics["cache_hits"] / total) * 100
        failure_rate = (_waveform_metrics["failed_generations"] / total) * 100

        # Calculate average processing time
        processing_times = _waveform_metrics["processing_times"]
        avg_processing_time = sum(processing_times) / len(processing_times) if processing_times else 0

        # Get top error types
        top_errors = _waveform_metrics["error_types"].most_common(3)

        logger.info(
            f"Waveform metrics - Total: {total}, "
            f"Success: {success_rate:.1f}%, "
            f"Cache hits: {cache_hit_rate:.1f}%, "
            f"Failures: {failure_rate:.1f}%, "
            f"Avg processing time: {avg_processing_time:.2f}s"
        )

        if top_errors:
            logger.info(f"Top errors: {dict(top_errors)}")


def get_waveform_metrics() -> Dict[str, Any]:
    """
    Get current waveform metrics for monitoring.

    Returns:
        Dict containing current metrics and statistics
    """
    with _metrics_lock:
        processing_times = _waveform_metrics["processing_times"]
        avg_time = sum(processing_times) / len(processing_times) if processing_times else 0
        min_time = min(processing_times) if processing_times else 0
        max_time = max(processing_times) if processing_times else 0

        return {
            "total_requests": _waveform_metrics["total_requests"],
            "successful_generations": _waveform_metrics["successful_generations"],
            "failed_generations": _waveform_metrics["failed_generations"],
            "cache_hits": _waveform_metrics["cache_hits"],
            "processing_time_stats": {
                "average_seconds": avg_time,
                "min_seconds": min_time,
                "max_seconds": max_time,
                "count": len(processing_times)
            },
            "error_types": dict(_waveform_metrics["error_types"]),
            "last_reset": _waveform_metrics["last_reset"]
        }


@dataclass
class WaveformMetrics:
    """Thread-safe metrics for waveform processing operations."""

    # Core counters (use atomic operations when possible)
    _total_requests: int = 0
    _successful_generations: int = 0
    _failed_generations: int = 0
    _cache_hits: int = 0

    # Processing time statistics
    _processing_times: list = field(default_factory=list)
    _processing_times_lock: threading.RLock = field(default_factory=threading.RLock)

    # Error tracking
    _error_counts: Dict[str, int] = field(default_factory=dict)
    _error_counts_lock: threading.RLock = field(default_factory=threading.RLock)

    # Thread safety locks
    _counters_lock: threading.RLock = field(default_factory=threading.RLock)

    def increment_total_requests(self):
        """Atomically increment total requests counter."""
        with self._counters_lock:
            self._total_requests += 1

    def increment_successful_generations(self):
        """Atomically increment successful generations counter."""
        with self._counters_lock:
            self._successful_generations += 1

    def increment_failed_generations(self):
        """Atomically increment failed generations counter."""
        with self._counters_lock:
            self._failed_generations += 1

    def increment_cache_hits(self):
        """Atomically increment cache hits counter."""
        with self._counters_lock:
            self._cache_hits += 1

    def add_processing_time(self, processing_time: float):
        """Thread-safe addition of processing time."""
        with self._processing_times_lock:
            self._processing_times.append(processing_time)
            # Keep only last 1000 measurements to prevent unbounded growth
            if len(self._processing_times) > 1000:
                self._processing_times.pop(0)

    def increment_error_count(self, error_type: str):
        """Thread-safe increment of error type counter."""
        with self._error_counts_lock:
            self._error_counts[error_type] = self._error_counts.get(error_type, 0) + 1

    def get_metrics_snapshot(self) -> Dict[str, Any]:
        """
        Get a thread-safe snapshot of current metrics.

        Returns a copy of metrics that can be safely read without locks.
        """
        with self._counters_lock:
            total_requests = self._total_requests
            successful_generations = self._successful_generations
            failed_generations = self._failed_generations
            cache_hits = self._cache_hits

        with self._processing_times_lock:
            processing_times = self._processing_times.copy()

        with self._error_counts_lock:
            error_types = self._error_counts.copy()

        # Calculate derived metrics
        processing_time_stats = {}
        if processing_times:
            processing_time_stats = {
                "count": len(processing_times),
                "average_seconds": sum(processing_times) / len(processing_times),
                "min_seconds": min(processing_times),
                "max_seconds": max(processing_times)
            }

        return {
            "total_requests": total_requests,
            "successful_generations": successful_generations,
            "failed_generations": failed_generations,
            "cache_hits": cache_hits,
            "processing_time_stats": processing_time_stats,
            "error_types": error_types
        }


# Global metrics instance
_waveform_metrics = WaveformMetrics()


def _update_waveform_metrics(
    success: bool,
    processing_time: Optional[float] = None,
    cache_hit: bool = False,
    error_type: Optional[str] = None
):
    """
    Update waveform processing metrics in a thread-safe manner.

    Args:
        success: Whether the operation was successful
        processing_time: Time taken for processing (in seconds)
        cache_hit: Whether this was served from cache
        error_type: Type of error if operation failed
    """
    _waveform_metrics.increment_total_requests()

    if cache_hit:
        _waveform_metrics.increment_cache_hits()
    elif success:
        _waveform_metrics.increment_successful_generations()
    else:
        _waveform_metrics.increment_failed_generations()

    if processing_time is not None:
        _waveform_metrics.add_processing_time(processing_time)

    if error_type is not None:
        _waveform_metrics.increment_error_count(error_type)


def get_waveform_metrics() -> Dict[str, Any]:
    """
    Get current waveform processing metrics snapshot.

    Returns:
        Dictionary containing current metrics
    """
    return _waveform_metrics.get_metrics_snapshot()


def _validate_cloud_tasks_auth(request_headers: Dict[str, str]) -> bool:
    """
    Validate that request is from Google Cloud Tasks.

    Performs comprehensive authentication validation including:
    - Cloud Tasks User-Agent validation
    - Queue name validation against configured allowed queues
    - Service account identity validation (configurable strictness)
    - Request signature validation (future enhancement)

    Args:
        request_headers: HTTP request headers

    Returns:
        True if request is authenticated, False otherwise
    """
    # Import config for validation settings
    try:
        from src.config import config
        allowed_queues = config.allowed_task_queues_list
        strict_auth = config.cloud_tasks_strict_auth
    except ImportError:
        # Fallback if config not available
        allowed_queues = ["audio-processing-queue"]
        strict_auth = True

    # Check for Cloud Tasks user agent
    user_agent = request_headers.get("User-Agent", "")
    if "Google-Cloud-Tasks" not in user_agent:
        logger.warning(f"Invalid User-Agent for Cloud Tasks request: {user_agent}")
        return False

    # Validate queue name header
    queue_name = request_headers.get("X-CloudTasks-QueueName", "")
    if not queue_name:
        logger.warning("Missing X-CloudTasks-QueueName header")
        return False

    # Validate against configured allowed queues
    if queue_name not in allowed_queues:
        logger.warning(f"Unexpected queue name: {queue_name}. Allowed: {allowed_queues}")
        return False

    # Service account validation based on strictness setting
    service_account = request_headers.get("X-CloudTasks-ServiceAccount", "")
    if service_account:
        # Validate service account format
        if not service_account.endswith("@developer.gserviceaccount.com"):
            logger.warning(f"Invalid service account format: {service_account}")
            return False

        # Additional validation could include:
        # - Checking against expected service accounts
        # - Validating project ID in service account email
        logger.debug(f"Validated service account: {service_account}")
    else:
        # Check if we're in production (Cloud Run)
        import os
        is_production = bool(os.getenv("K_SERVICE"))

        if is_production and strict_auth:
            logger.warning("Missing service account identity in production environment with strict auth enabled")
            return False
        elif is_production:
            logger.debug("Allowing request without service account in production (strict auth disabled)")
        else:
            logger.debug("Allowing request without service account in development")

    # Future enhancements could include:
    # - Request signature validation using HMAC
    # - Timestamp validation to prevent replay attacks
    # - IP address validation for Cloud Tasks ranges

    logger.debug(f"Cloud Tasks authentication successful for queue: {queue_name}")
    return True


def _calculate_file_hash(file_path: Path) -> str:
    """
    Calculate SHA-256 hash of a file.

    Args:
        file_path: Path to the file

    Returns:
        Hexadecimal SHA-256 hash string
    """
    hash_sha256 = hashlib.sha256()

    with open(file_path, "rb") as f:
        # Read in chunks to handle large files
        for chunk in iter(lambda: f.read(4096), b""):
            hash_sha256.update(chunk)

    return hash_sha256.hexdigest()


async def handle_waveform_task(payload: Dict[str, Any]) -> Dict[str, Any]:
    """
    Handle a waveform generation task.

    Processes the waveform generation request: downloads audio, generates SVG,
    uploads to GCS, and updates database metadata.

    Args:
        payload: Task payload with waveform generation parameters

    Returns:
        Dict with processing results

    Raises:
        ValidationError: If payload is invalid
        WaveformGenerationError: If waveform generation fails
        StorageError: If GCS operations fail
        DatabaseOperationError: If database operations fail
    """
    # Extract and validate payload
    audio_id = payload.get("audioId")
    audio_gcs_path = payload.get("audioGcsPath")
    source_hash = payload.get("sourceHash")

    if not audio_id or not audio_gcs_path or not source_hash:
        raise ValidationError("Missing required payload fields: audioId, audioGcsPath, sourceHash")

    start_time = time.time()
    logger.info(f"Processing waveform generation for audio_id: {audio_id}")
    start_time = time.time()

    # Check cache first
    cached_path = check_waveform_cache(audio_id, source_hash)
    if cached_path:
        processing_time = time.time() - start_time
<<<<<<< HEAD
        _update_waveform_metrics(success=True, processing_time=processing_time, cache_hit=True)
=======
>>>>>>> 4b6bdf9d
        logger.info(f"Cache hit for audio_id {audio_id} - waveform already exists")
        _update_waveform_metrics(success=True, processing_time=processing_time, cache_hit=True)
        return {
            "status": "cache_hit",
            "audioId": audio_id,
            "waveformGcsPath": cached_path,
            "processingTimeSeconds": processing_time,
            "message": "Waveform already exists in cache"
        }

    # Download audio file to temp location
    temp_audio_path = None
    temp_svg_path = None

    try:
        # Create temp directory
        with tempfile.TemporaryDirectory() as temp_dir:
            temp_audio_path = Path(temp_dir) / f"{audio_id}_audio.mp3"
            temp_svg_path = Path(temp_dir) / f"{audio_id}_waveform.svg"

            # Download audio from GCS
            logger.info(f"Downloading audio from {audio_gcs_path}")
            client = create_gcs_client()

            # Extract blob name from gs:// URL
            if not audio_gcs_path.startswith('gs://'):
                raise ValidationError(f"Invalid GCS path format: {audio_gcs_path}")

            path_part = audio_gcs_path[5:]  # Remove 'gs://'
            slash_index = path_part.find('/')
            if slash_index == -1:
                raise ValidationError(f"Invalid GCS path format: {audio_gcs_path}")

            blob_name = path_part[slash_index + 1:]  # Everything after bucket/

            try:
                blob = client.bucket.blob(blob_name)
                blob.download_to_filename(str(temp_audio_path))
            except Exception as e:
                if "403" in str(e) or "forbidden" in str(e).lower():
                    raise StorageError(f"GCS access denied for {audio_gcs_path}. Check service account permissions: {e}") from e
                elif "404" in str(e) or "not found" in str(e).lower():
                    raise StorageError(f"Audio file not found in GCS: {audio_gcs_path}. File may have been deleted: {e}") from e
                elif "network" in str(e).lower() or "timeout" in str(e).lower():
                    raise StorageError(f"Network error downloading from GCS: {audio_gcs_path}. Check connectivity: {e}") from e
                else:
                    raise StorageError(f"Unexpected GCS download error for {audio_gcs_path}: {e}") from e

            # Verify downloaded file hash matches expected
            actual_hash = _calculate_file_hash(temp_audio_path)
            if actual_hash != source_hash:
                raise ValidationError(
                    f"File hash mismatch: expected {source_hash}, got {actual_hash}. "
                    "Audio file may have changed since task was created."
                )

            # Generate waveform SVG
            logger.info("Generating waveform SVG")
            try:
                result = generate_waveform_svg(
                    audio_path=temp_audio_path,
                    output_path=temp_svg_path,
                    width=2000,  # DAW-style width
                    height=200   # DAW-style height
                )
            except WaveformGenerationError as e:
                if "ffmpeg" in str(e).lower():
                    raise WaveformGenerationError(f"FFmpeg processing failed for {audio_id}. Ensure FFmpeg is installed and accessible: {e}") from e
                elif "format" in str(e).lower() or "codec" in str(e).lower():
                    raise WaveformGenerationError(f"Audio format not supported for {audio_id}. Supported formats: MP3, WAV, FLAC, M4A: {e}") from e
                elif "corrupt" in str(e).lower() or "invalid" in str(e).lower():
                    raise WaveformGenerationError(f"Audio file appears corrupted for {audio_id}. File may be truncated or invalid: {e}") from e
                else:
                    raise WaveformGenerationError(f"Waveform generation failed for {audio_id}: {e}") from e

            # Upload SVG to GCS
            logger.info("Uploading waveform SVG to GCS")
            try:
                gcs_path = upload_waveform_svg(
                    svg_path=temp_svg_path,
                    audio_id=audio_id,
                    content_hash=source_hash
                )
            except StorageError as e:
                if "403" in str(e) or "forbidden" in str(e).lower():
                    raise StorageError(f"GCS upload access denied for {audio_id}. Check service account permissions for waveform bucket: {e}") from e
                elif "quota" in str(e).lower() or "exceeded" in str(e).lower():
                    raise StorageError(f"GCS storage quota exceeded for {audio_id}. Free up space or increase quota: {e}") from e
                elif "network" in str(e).lower() or "timeout" in str(e).lower():
                    raise StorageError(f"Network error uploading waveform for {audio_id}. Check connectivity: {e}") from e
                else:
                    raise StorageError(f"GCS upload failed for {audio_id}: {e}") from e

            # Update database metadata
            logger.info("Updating database with waveform metadata")
            try:
                update_waveform_metadata(
                    audio_id=audio_id,
                    waveform_gcs_path=gcs_path,
                    source_hash=source_hash
                )
            except DatabaseOperationError as e:
                if "connection" in str(e).lower() or "cloudsql" in str(e).lower():
                    raise DatabaseOperationError(f"Database connection failed for {audio_id}. Check Cloud SQL Proxy or direct connection: {e}") from e
                elif "duplicate" in str(e).lower() or "unique" in str(e).lower():
                    raise DatabaseOperationError(f"Waveform metadata already exists for {audio_id}. This may indicate a duplicate task: {e}") from e
                elif "timeout" in str(e).lower():
                    raise DatabaseOperationError(f"Database operation timed out for {audio_id}. Database may be overloaded: {e}") from e
                else:
                    raise DatabaseOperationError(f"Database update failed for {audio_id}: {e}") from e

            total_processing_time = time.time() - start_time
            logger.info(f"Successfully generated waveform for audio_id: {audio_id}")
            _update_waveform_metrics(success=True, processing_time=total_processing_time)

            # Update metrics for successful generation
            processing_time = time.time() - start_time
            _update_waveform_metrics(success=True, processing_time=processing_time, cache_hit=False)

            return {
                "status": "completed",
                "audioId": audio_id,
                "waveformGcsPath": gcs_path,
                "processingTimeSeconds": total_processing_time,
                "waveformProcessingTimeSeconds": result["processing_time_seconds"],
                "fileSizeBytes": result["file_size_bytes"],
                "sampleCount": result["sample_count"],
                "message": "Waveform generation completed successfully"
            }

    except Exception as e:
<<<<<<< HEAD
        # Update metrics for failed generation
        processing_time = time.time() - start_time
        error_type = type(e).__name__
        _update_waveform_metrics(success=False, processing_time=processing_time, cache_hit=False, error_type=error_type)

=======
        processing_time = time.time() - start_time
        error_type = type(e).__name__
>>>>>>> 4b6bdf9d
        logger.error(f"Failed to process waveform task for {audio_id}: {e}")

        # Update metrics for failed operation
        _update_waveform_metrics(success=False, processing_time=processing_time, error_type=error_type)

        # Handle circuit breaker open exceptions specially
        if HAS_CIRCUIT_BREAKER and isinstance(e, CircuitBreakerOpenException):
            raise WaveformGenerationError(f"Service temporarily unavailable due to circuit breaker: {e}") from e

        # Re-raise with appropriate error type
        if isinstance(e, (ValidationError, WaveformGenerationError, StorageError, DatabaseOperationError)):
            raise

        # Wrap unexpected errors
        raise WaveformGenerationError(f"Unexpected error processing waveform task: {e}") from e

    finally:
        # Cleanup is handled by TemporaryDirectory context manager
        pass


def register_task_handlers(mcp: FastMCP) -> None:
    """
    Register task handler endpoints with the FastMCP server.

    Args:
        mcp: FastMCP server instance
    """

    @mcp.tool()
<<<<<<< HEAD
    def get_waveform_metrics_tool() -> Dict[str, Any]:
        """
        Get current waveform processing metrics.

        Returns comprehensive statistics about waveform generation operations
        including success rates, processing times, cache hit rates, and error
        tracking.

        Returns:
            Dictionary containing current metrics with the following structure:
            {
                "total_requests": int,
                "successful_generations": int,
                "failed_generations": int,
                "cache_hits": int,
                "processing_time_stats": {
                    "count": int,
                    "average_seconds": float,
                    "min_seconds": float,
                    "max_seconds": float
                },
                "error_types": {"ErrorType": count, ...}
            }
        """
        return {"status": "success", "metrics": get_waveform_metrics()}
=======
    def get_waveform_metrics_tool() -> dict:
        """
        Get current waveform generation metrics.

        Returns:
            dict: Current metrics including success rates, processing times, and error statistics
        """
        try:
            logger.debug("Waveform metrics requested")
            metrics = get_waveform_metrics()
            return {
                "status": "success",
                "metrics": metrics
            }
        except Exception as e:
            logger.error(f"Error retrieving waveform metrics: {e}")
            return {
                "status": "error",
                "error": str(e)
            }

    @mcp.tool()
    def get_circuit_breaker_status() -> dict:
        """
        Get status of all circuit breakers.

        Returns:
            dict: Status of all registered circuit breakers including state and statistics
        """
        try:
            if not HAS_CIRCUIT_BREAKER:
                return {
                    "status": "unavailable",
                    "message": "Circuit breaker module not available"
                }

            from src.exceptions.circuit_breaker import get_all_circuit_breakers
            breakers = get_all_circuit_breakers()

            status = {}
            for name, breaker in breakers.items():
                stats = breaker.stats
                status[name] = {
                    "state": breaker.state.value,
                    "config": {
                        "failure_threshold": breaker.config.failure_threshold,
                        "recovery_timeout": breaker.config.recovery_timeout,
                        "success_threshold": breaker.config.success_threshold,
                        "timeout": breaker.config.timeout
                    },
                    "stats": {
                        "total_requests": stats.total_requests,
                        "successful_requests": stats.successful_requests,
                        "failed_requests": stats.failed_requests,
                        "consecutive_failures": stats.consecutive_failures,
                        "consecutive_successes": stats.consecutive_successes,
                        "last_failure_time": stats.last_failure_time,
                        "last_success_time": stats.last_success_time,
                        "state_changes": stats.state_changes
                    }
                }

            return {
                "status": "success",
                "circuit_breakers": status
            }

        except Exception as e:
            logger.error(f"Error retrieving circuit breaker status: {e}")
            return {
                "status": "error",
                "error": str(e)
            }
>>>>>>> 4b6bdf9d

    @mcp.custom_route("/tasks/waveform", methods=["POST"])
    async def waveform_task_handler(request):
        """
        Handle waveform generation tasks from Cloud Tasks.

        This endpoint is called by Google Cloud Tasks to process waveform
        generation requests asynchronously.

        Authentication: Validates Cloud Tasks service account
        Payload: JSON with task details (audioId, audioGcsPath, sourceHash)
        Response: JSON with processing results or error details
        """
        try:
            # Get request data
            body = await request.body()
            headers = dict(request.headers)

            # Validate Cloud Tasks authentication
            if not _validate_cloud_tasks_auth(headers):
                logger.warning("Unauthorized request to waveform task handler")
                return {
                    "success": False,
                    "error": "UNAUTHORIZED",
                    "message": "Request not from authorized Cloud Tasks service"
                }

            # Parse payload
            try:
                payload = json.loads(body)
            except json.JSONDecodeError as e:
                logger.error(f"Invalid JSON payload: {e}")
                return {
                    "success": False,
                    "error": "INVALID_PAYLOAD",
                    "message": f"Invalid JSON payload: {e}"
                }

            # Process the task
            logger.info("Processing waveform generation task")
            result = await handle_waveform_task(payload)

            # Log metrics periodically (every 10 requests)
            with _metrics_lock:
                if _waveform_metrics["total_requests"] % 10 == 0:
                    _log_waveform_metrics()

            return {
                "success": True,
                "result": result
            }

        except ValidationError as e:
            logger.error(f"Validation error in waveform task: {e}")
            return {
                "success": False,
                "error": "VALIDATION_ERROR",
                "message": str(e)
            }

        except WaveformGenerationError as e:
            logger.error(f"Waveform generation error: {e}")
            return {
                "success": False,
                "error": "WAVEFORM_GENERATION_FAILED",
                "message": str(e)
            }

        except StorageError as e:
            logger.error(f"Storage error in waveform task: {e}")
            return {
                "success": False,
                "error": "STORAGE_ERROR",
                "message": str(e)
            }

        except DatabaseOperationError as e:
            logger.error(f"Database error in waveform task: {e}")
            return {
                "success": False,
                "error": "DATABASE_ERROR",
                "message": str(e)
            }

        except Exception as e:
            logger.error(f"Unexpected error in waveform task handler: {e}")
            return {
                "success": False,
                "error": "INTERNAL_ERROR",
                "message": f"Internal server error: {str(e)}"
            }


# ============================================================================
# Future Task Handlers (Commented/Stubs)
# ============================================================================

async def handle_musicbrainz_task(payload: Dict[str, Any]) -> Dict[str, Any]:
    """
    FUTURE: Handle MusicBrainz lookup tasks.

    Would query MusicBrainz API for metadata using audio fingerprint.
    """
    # TODO: Implement MusicBrainz task processing
    raise NotImplementedError("MusicBrainz task handling not yet implemented")


async def handle_music_ai_task(payload: Dict[str, Any]) -> Dict[str, Any]:
    """
    FUTURE: Handle music AI analysis tasks.

    Would send audio to music.ai API for advanced analysis.
    """
    # TODO: Implement music AI task processing
    raise NotImplementedError("Music AI task handling not yet implemented")<|MERGE_RESOLUTION|>--- conflicted
+++ resolved
@@ -14,21 +14,12 @@
 import logging
 import json
 import hashlib
-<<<<<<< HEAD
-import threading
-import time
-from typing import Dict, Any, Optional
-from pathlib import Path
-import tempfile
-from dataclasses import dataclass, field
-=======
 import time
 import threading
 from typing import Dict, Any, Optional
 from pathlib import Path
 import tempfile
 from collections import defaultdict, Counter
->>>>>>> 4b6bdf9d
 
 from fastmcp import FastMCP
 
@@ -151,143 +142,6 @@
         }
 
 
-@dataclass
-class WaveformMetrics:
-    """Thread-safe metrics for waveform processing operations."""
-
-    # Core counters (use atomic operations when possible)
-    _total_requests: int = 0
-    _successful_generations: int = 0
-    _failed_generations: int = 0
-    _cache_hits: int = 0
-
-    # Processing time statistics
-    _processing_times: list = field(default_factory=list)
-    _processing_times_lock: threading.RLock = field(default_factory=threading.RLock)
-
-    # Error tracking
-    _error_counts: Dict[str, int] = field(default_factory=dict)
-    _error_counts_lock: threading.RLock = field(default_factory=threading.RLock)
-
-    # Thread safety locks
-    _counters_lock: threading.RLock = field(default_factory=threading.RLock)
-
-    def increment_total_requests(self):
-        """Atomically increment total requests counter."""
-        with self._counters_lock:
-            self._total_requests += 1
-
-    def increment_successful_generations(self):
-        """Atomically increment successful generations counter."""
-        with self._counters_lock:
-            self._successful_generations += 1
-
-    def increment_failed_generations(self):
-        """Atomically increment failed generations counter."""
-        with self._counters_lock:
-            self._failed_generations += 1
-
-    def increment_cache_hits(self):
-        """Atomically increment cache hits counter."""
-        with self._counters_lock:
-            self._cache_hits += 1
-
-    def add_processing_time(self, processing_time: float):
-        """Thread-safe addition of processing time."""
-        with self._processing_times_lock:
-            self._processing_times.append(processing_time)
-            # Keep only last 1000 measurements to prevent unbounded growth
-            if len(self._processing_times) > 1000:
-                self._processing_times.pop(0)
-
-    def increment_error_count(self, error_type: str):
-        """Thread-safe increment of error type counter."""
-        with self._error_counts_lock:
-            self._error_counts[error_type] = self._error_counts.get(error_type, 0) + 1
-
-    def get_metrics_snapshot(self) -> Dict[str, Any]:
-        """
-        Get a thread-safe snapshot of current metrics.
-
-        Returns a copy of metrics that can be safely read without locks.
-        """
-        with self._counters_lock:
-            total_requests = self._total_requests
-            successful_generations = self._successful_generations
-            failed_generations = self._failed_generations
-            cache_hits = self._cache_hits
-
-        with self._processing_times_lock:
-            processing_times = self._processing_times.copy()
-
-        with self._error_counts_lock:
-            error_types = self._error_counts.copy()
-
-        # Calculate derived metrics
-        processing_time_stats = {}
-        if processing_times:
-            processing_time_stats = {
-                "count": len(processing_times),
-                "average_seconds": sum(processing_times) / len(processing_times),
-                "min_seconds": min(processing_times),
-                "max_seconds": max(processing_times)
-            }
-
-        return {
-            "total_requests": total_requests,
-            "successful_generations": successful_generations,
-            "failed_generations": failed_generations,
-            "cache_hits": cache_hits,
-            "processing_time_stats": processing_time_stats,
-            "error_types": error_types
-        }
-
-
-# Global metrics instance
-_waveform_metrics = WaveformMetrics()
-
-
-def _update_waveform_metrics(
-    success: bool,
-    processing_time: Optional[float] = None,
-    cache_hit: bool = False,
-    error_type: Optional[str] = None
-):
-    """
-    Update waveform processing metrics in a thread-safe manner.
-
-    Args:
-        success: Whether the operation was successful
-        processing_time: Time taken for processing (in seconds)
-        cache_hit: Whether this was served from cache
-        error_type: Type of error if operation failed
-    """
-    _waveform_metrics.increment_total_requests()
-
-    if cache_hit:
-        _waveform_metrics.increment_cache_hits()
-    elif success:
-        _waveform_metrics.increment_successful_generations()
-    else:
-        _waveform_metrics.increment_failed_generations()
-
-    if processing_time is not None:
-        _waveform_metrics.add_processing_time(processing_time)
-
-    if error_type is not None:
-        _waveform_metrics.increment_error_count(error_type)
-
-
-def get_waveform_metrics() -> Dict[str, Any]:
-    """
-    Get current waveform processing metrics snapshot.
-
-    Returns:
-        Dictionary containing current metrics
-    """
-    return _waveform_metrics.get_metrics_snapshot()
-
-
 def _validate_cloud_tasks_auth(request_headers: Dict[str, str]) -> bool:
     """
     Validate that request is from Google Cloud Tasks.
@@ -412,7 +266,6 @@
     if not audio_id or not audio_gcs_path or not source_hash:
         raise ValidationError("Missing required payload fields: audioId, audioGcsPath, sourceHash")
 
-    start_time = time.time()
     logger.info(f"Processing waveform generation for audio_id: {audio_id}")
     start_time = time.time()
 
@@ -420,10 +273,6 @@
     cached_path = check_waveform_cache(audio_id, source_hash)
     if cached_path:
         processing_time = time.time() - start_time
-<<<<<<< HEAD
-        _update_waveform_metrics(success=True, processing_time=processing_time, cache_hit=True)
-=======
->>>>>>> 4b6bdf9d
         logger.info(f"Cache hit for audio_id {audio_id} - waveform already exists")
         _update_waveform_metrics(success=True, processing_time=processing_time, cache_hit=True)
         return {
@@ -539,10 +388,6 @@
             logger.info(f"Successfully generated waveform for audio_id: {audio_id}")
             _update_waveform_metrics(success=True, processing_time=total_processing_time)
 
-            # Update metrics for successful generation
-            processing_time = time.time() - start_time
-            _update_waveform_metrics(success=True, processing_time=processing_time, cache_hit=False)
-
             return {
                 "status": "completed",
                 "audioId": audio_id,
@@ -555,16 +400,8 @@
             }
 
     except Exception as e:
-<<<<<<< HEAD
-        # Update metrics for failed generation
         processing_time = time.time() - start_time
         error_type = type(e).__name__
-        _update_waveform_metrics(success=False, processing_time=processing_time, cache_hit=False, error_type=error_type)
-
-=======
-        processing_time = time.time() - start_time
-        error_type = type(e).__name__
->>>>>>> 4b6bdf9d
         logger.error(f"Failed to process waveform task for {audio_id}: {e}")
 
         # Update metrics for failed operation
@@ -595,33 +432,6 @@
     """
 
     @mcp.tool()
-<<<<<<< HEAD
-    def get_waveform_metrics_tool() -> Dict[str, Any]:
-        """
-        Get current waveform processing metrics.
-
-        Returns comprehensive statistics about waveform generation operations
-        including success rates, processing times, cache hit rates, and error
-        tracking.
-
-        Returns:
-            Dictionary containing current metrics with the following structure:
-            {
-                "total_requests": int,
-                "successful_generations": int,
-                "failed_generations": int,
-                "cache_hits": int,
-                "processing_time_stats": {
-                    "count": int,
-                    "average_seconds": float,
-                    "min_seconds": float,
-                    "max_seconds": float
-                },
-                "error_types": {"ErrorType": count, ...}
-            }
-        """
-        return {"status": "success", "metrics": get_waveform_metrics()}
-=======
     def get_waveform_metrics_tool() -> dict:
         """
         Get current waveform generation metrics.
@@ -695,7 +505,6 @@
                 "status": "error",
                 "error": str(e)
             }
->>>>>>> 4b6bdf9d
 
     @mcp.custom_route("/tasks/waveform", methods=["POST"])
     async def waveform_task_handler(request):
