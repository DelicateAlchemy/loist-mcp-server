{
<<<<<<< HEAD
    "mcpServers": {
        "task-master-ai": {
            "command": "npx",
            "args": [
                "-y",
                "--package=task-master-ai",
                "task-master-ai"
            ],
            "env": {
                "ANTHROPIC_API_KEY": "ANTHROPIC_API_KEY_HERE",
                "PERPLEXITY_API_KEY": "PERPLEXITY_API_KEY_HERE",
                "OPENAI_API_KEY": "OPENAI_API_KEY_HERE",
                "GOOGLE_API_KEY": "GOOGLE_API_KEY_HERE",
                "XAI_API_KEY": "XAI_API_KEY_HERE",
                "OPENROUTER_API_KEY": "OPENROUTER_API_KEY_HERE",
                "MISTRAL_API_KEY": "MISTRAL_API_KEY_HERE",
                "AZURE_OPENAI_API_KEY": "AZURE_OPENAI_API_KEY_HERE",
                "OLLAMA_API_KEY": "OLLAMA_API_KEY_HERE"
            }
        },
        "loist-music-library": {
            "command": "docker",
            "args": [
                "exec",
                "-i",
                "music-library-mcp",
                "sh",
                "-c",
                "AUTH_ENABLED=false SERVER_TRANSPORT=stdio LOG_LEVEL=DEBUG GCS_BUCKET_NAME=loist-mvp-audio-files GCS_PROJECT_ID=loist-music-library GOOGLE_APPLICATION_CREDENTIALS=/app/service-account-key.json DB_HOST=postgres DB_PORT=5432 DB_NAME=loist_mvp DB_USER=loist_user DB_PASSWORD=dev_password DATABASE_URL=postgresql://loist_user:dev_password@postgres:5432/loist_mvp python src/server.py"
            ]
        }
=======
  "mcpServers": {
    "task-master-ai": {
      "command": "npx",
      "args": [
        "-y",
        "--package=task-master-ai",
        "task-master-ai"
      ],
      "env": {
        "ANTHROPIC_API_KEY": "ANTHROPIC_API_KEY_HERE",
        "PERPLEXITY_API_KEY": "PERPLEXITY_API_KEY_HERE",
        "OPENAI_API_KEY": "OPENAI_API_KEY_HERE",
        "GOOGLE_API_KEY": "GOOGLE_API_KEY_HERE",
        "XAI_API_KEY": "XAI_API_KEY_HERE",
        "OPENROUTER_API_KEY": "OPENROUTER_API_KEY_HERE",
        "MISTRAL_API_KEY": "MISTRAL_API_KEY_HERE",
        "AZURE_OPENAI_API_KEY": "AZURE_OPENAI_API_KEY_HERE",
        "OLLAMA_API_KEY": "OLLAMA_API_KEY_HERE"
      }
>>>>>>> 4bed8bd8
    }
  }
}<|MERGE_RESOLUTION|>--- conflicted
+++ resolved
@@ -1,37 +1,4 @@
 {
-<<<<<<< HEAD
-    "mcpServers": {
-        "task-master-ai": {
-            "command": "npx",
-            "args": [
-                "-y",
-                "--package=task-master-ai",
-                "task-master-ai"
-            ],
-            "env": {
-                "ANTHROPIC_API_KEY": "ANTHROPIC_API_KEY_HERE",
-                "PERPLEXITY_API_KEY": "PERPLEXITY_API_KEY_HERE",
-                "OPENAI_API_KEY": "OPENAI_API_KEY_HERE",
-                "GOOGLE_API_KEY": "GOOGLE_API_KEY_HERE",
-                "XAI_API_KEY": "XAI_API_KEY_HERE",
-                "OPENROUTER_API_KEY": "OPENROUTER_API_KEY_HERE",
-                "MISTRAL_API_KEY": "MISTRAL_API_KEY_HERE",
-                "AZURE_OPENAI_API_KEY": "AZURE_OPENAI_API_KEY_HERE",
-                "OLLAMA_API_KEY": "OLLAMA_API_KEY_HERE"
-            }
-        },
-        "loist-music-library": {
-            "command": "docker",
-            "args": [
-                "exec",
-                "-i",
-                "music-library-mcp",
-                "sh",
-                "-c",
-                "AUTH_ENABLED=false SERVER_TRANSPORT=stdio LOG_LEVEL=DEBUG GCS_BUCKET_NAME=loist-mvp-audio-files GCS_PROJECT_ID=loist-music-library GOOGLE_APPLICATION_CREDENTIALS=/app/service-account-key.json DB_HOST=postgres DB_PORT=5432 DB_NAME=loist_mvp DB_USER=loist_user DB_PASSWORD=dev_password DATABASE_URL=postgresql://loist_user:dev_password@postgres:5432/loist_mvp python src/server.py"
-            ]
-        }
-=======
   "mcpServers": {
     "task-master-ai": {
       "command": "npx",
@@ -51,7 +18,6 @@
         "AZURE_OPENAI_API_KEY": "AZURE_OPENAI_API_KEY_HERE",
         "OLLAMA_API_KEY": "OLLAMA_API_KEY_HERE"
       }
->>>>>>> 4bed8bd8
     }
   }
 }